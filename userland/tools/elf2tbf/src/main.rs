--- conflicted
+++ resolved
@@ -101,49 +101,6 @@
     }
 }
 
-<<<<<<< HEAD
-=======
-impl fmt::Display for TbfHeaderPicOption1Fields {
-    fn fmt(&self, f: &mut fmt::Formatter) -> fmt::Result {
-        write!(
-            f,
-            "
-           text_offset: {:>8} {:>#10X}
-           data_offset: {:>8} {:>#10X}
-             data_size: {:>8} {:>#10X}
-     bss_memory_offset: {:>8} {:>#10X}
-              bss_size: {:>8} {:>#10X}
-relocation_data_offset: {:>8} {:>#10X}
-  relocation_data_size: {:>8} {:>#10X}
-            got_offset: {:>8} {:>#10X}
-              got_size: {:>8} {:>#10X}
-  minimum_stack_length: {:>8} {:>#10X}
-",
-            self.text_offset,
-            self.text_offset,
-            self.data_offset,
-            self.data_offset,
-            self.data_size,
-            self.data_size,
-            self.bss_memory_offset,
-            self.bss_memory_offset,
-            self.bss_size,
-            self.bss_size,
-            self.relocation_data_offset,
-            self.relocation_data_offset,
-            self.relocation_data_size,
-            self.relocation_data_size,
-            self.got_offset,
-            self.got_offset,
-            self.got_size,
-            self.got_size,
-            self.minimum_stack_length,
-            self.minimum_stack_length,
-        )
-    }
-}
-
->>>>>>> 81ba2410
 impl fmt::Display for TbfHeaderWriteableFlashRegion {
     fn fmt(&self, f: &mut fmt::Formatter) -> fmt::Result {
         write!(
@@ -187,25 +144,12 @@
     };
 
     match output {
-<<<<<<< HEAD
-            None => {
-                let mut out = io::stdout();
-                do_work(&file, &mut out, package_name, verbose)
-            }
-            Some(name) => {
-                match File::create(Path::new(&name)) {
-                    Ok(mut f) => do_work(&file, &mut f, package_name, verbose),
-                    Err(e) => panic!("Error: {:?}", e),
-                }
-            }
-=======
         None => {
             let mut out = io::stdout();
-            do_work(&file, &mut out, package_name, verbose, pic)
->>>>>>> 81ba2410
+            do_work(&file, &mut out, package_name, verbose)
         }
         Some(name) => match File::create(Path::new(&name)) {
-            Ok(mut f) => do_work(&file, &mut f, package_name, verbose, pic),
+            Ok(mut f) => do_work(&file, &mut f, package_name, verbose),
             Err(e) => panic!("Error: {:?}", e),
         },
     }.expect("Failed to write output");
@@ -244,36 +188,19 @@
     slice::from_raw_parts(input as *const T as *const u8, mem::size_of::<T>())
 }
 
-<<<<<<< HEAD
-fn do_work(input: &elf::File,
-           output: &mut Write,
-           package_name: Option<String>,
-           verbose: bool)
-           -> io::Result<()> {
-    let package_name = package_name.unwrap_or(String::new());
-    let rel_data = input.sections
-        .iter()
-        .find(|section| section.shdr.name == ".rel.data".as_ref())
-        .map(|section| section.data.as_ref())
-        .unwrap_or(&[] as &[u8]);
-=======
 fn do_work(
     input: &elf::File,
     output: &mut Write,
     package_name: Option<String>,
     verbose: bool,
-    pic: bool,
 ) -> io::Result<()> {
     let package_name = package_name.unwrap_or(String::new());
-    let (relocation_data_size, rel_data) = match input
+    let rel_data = input
         .sections
         .iter()
         .find(|section| section.shdr.name == ".rel.data".as_ref())
-    {
-        Some(section) => (section.shdr.size, section.data.as_ref()),
-        None => (0 as u64, &[] as &[u8]),
-    };
->>>>>>> 81ba2410
+        .map(|section| section.data.as_ref())
+        .unwrap_or(&[] as &[u8]);
     let text = get_section(input, ".text");
     let got = get_section(input, ".got");
     let data = get_section(input, ".data");
@@ -334,20 +261,14 @@
     let appstate_offset = app_start_offset as u32;
     let appstate_size = appstate.shdr.size as u32;
     // Make sure we pad back to a multiple of 8.
-    let post_appstate_pad = align4!(appstate_offset + appstate_size) -
-                            (appstate_offset + appstate_size);
+    let post_appstate_pad =
+        align4!(appstate_offset + appstate_size) - (appstate_offset + appstate_size);
     let init_fn_offset = (input.ehdr.entry - text.shdr.addr) as u32;
     let got_size = got.shdr.size as u32;
     let data_size = data.shdr.size as u32;
     let bss_size = bss.shdr.size as u32;
-<<<<<<< HEAD
-    let minimum_ram_size = stack_len + app_heap_len + kernel_heap_len + got_size + data_size +
-                           bss_size;
-=======
-    let bss_memory_offset = bss.shdr.addr as u32;
     let minimum_ram_size =
         stack_len + app_heap_len + kernel_heap_len + got_size + data_size + bss_size;
->>>>>>> 81ba2410
 
     // Flags default to app is enabled.
     let flags = 0x00000001;
@@ -372,27 +293,6 @@
         minimum_ram_size: minimum_ram_size,
     };
 
-<<<<<<< HEAD
-=======
-    let tbf_pic = TbfHeaderPicOption1Fields {
-        base: TbfHeaderTlv {
-            tipe: TbfHeaderTypes::TbfHeaderPicOption1,
-            length: (mem::size_of::<TbfHeaderPicOption1Fields>() - mem::size_of::<TbfHeaderTlv>())
-                as u16,
-        },
-        text_offset: text_offset,
-        data_offset: data_offset,
-        data_size: data_size,
-        bss_memory_offset: bss_memory_offset,
-        bss_size: bss_size,
-        relocation_data_offset: relocation_data_offset,
-        relocation_data_size: relocation_data_size as u32,
-        got_offset: got_offset,
-        got_size: got_size,
-        minimum_stack_length: stack_len,
-    };
-
->>>>>>> 81ba2410
     let tbf_package_name_tlv = TbfHeaderTlv {
         tipe: TbfHeaderTypes::TbfHeaderPackageName,
         length: package_name.len() as u16,
@@ -481,10 +381,12 @@
     try!(output.write_all(text.data.as_ref()));
     try!(output.write_all(got.data.as_ref()));
     try!(output.write_all(data.data.as_ref()));
-    let rel_data_len: [u8; 4] = [(rel_data.len() & 0xff) as u8,
-                                 (rel_data.len() >> 8 & 0xff) as u8,
-                                 (rel_data.len() >> 16 & 0xff) as u8,
-                                 (rel_data.len() >> 24 & 0xff) as u8];
+    let rel_data_len: [u8; 4] = [
+        (rel_data.len() & 0xff) as u8,
+        (rel_data.len() >> 8 & 0xff) as u8,
+        (rel_data.len() >> 16 & 0xff) as u8,
+        (rel_data.len() >> 24 & 0xff) as u8,
+    ];
     try!(output.write_all(&rel_data_len));
     try!(output.write_all(rel_data.as_ref()));
 
